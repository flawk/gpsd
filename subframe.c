/* subframe.c -- interpret satellite subframe data.
 *
 * This file is Copyright (c) 2010 by the GPSD project
 * BSD terms apply: see the file COPYING in the distribution root for details.
 */
#include <sys/types.h>

#include "gpsd.h"
#include "timebase.h"

#if 0
static char sf4map[] =
    { -1, 57, 25, 26, 27, 28, 57, 29, 30, 31, 32, 57, 62, 52, 53, 54, 57, 55,
    56, 58, 59, 57, 60, 61, 62, 63
};

static char sf5map[] =
    { -1, 1, 2, 3, 4, 5, 6, 7, 8, 9, 10, 11, 12, 13, 14, 15, 16, 17, 18, 19,
    20, 21, 22, 23, 24, 51
};
#endif

/*@ -usedef @*/
int gpsd_interpret_subframe_raw(struct gps_device_t *session,
			     unsigned int words[])
{
    unsigned int i;
    unsigned int preamble, parity;

<<<<<<< HEAD
    /*
     * This function assumes an array of 10 ints, each of which carries
     * a raw 30-bit GPS word use your favorite search engine to find the
     * latest version of the specification: IS-GPS-200.
     *
     * Each raw 30-bit word is made of 24 data bits and 6 parity bits. The
     * raw word and transport word are emitted from the GPS MSB-first and
     * right justified. In other words, masking the raw word against 0x3f
     * will return just the parity bits. Masking with 0x3fffffff and shifting
     * 6 bits to the right returns just the 24 data bits. The top two bits
     * (b31 and b30) are undefined; chipset designers may store copies of
     * the bits D29* and D30* here to aid parity checking.
     *
     * Since bits D29* and D30* are not available in word 0, it is tested for
     * a known preamble to help check its validity and determine whether the
     * word is inverted.
     *
     */
    gpsd_report(LOG_PROG, "50B: gpsd_interpret_subframe_raw: "
		"%08x %08x %08x %08x %08x %08x %08x %08x %08x %08x\n",
		words[0], words[1], words[2], words[3], words[4],
		words[5], words[6], words[7], words[8], words[9]);

    preamble = (words[0] >> 22) & 0xff;
    if (preamble == 0x8b) { /* preamble is inverted */
	preamble ^= 0xff;
	words[0] ^= 0x3fffffc0; /* invert */
	words[0] &= ~0x40000000; /* clear D30* */
=======
    /* Data is in ICD 200d format */
    /* ICD == Interface Control Document */
    /* download from http://www.navcen.uscg.gov/GPS/ICD200c.htm */
    /* FIXME, the data is flakey, need to check  'parity' which is really a
     * hamming code */

    /* ICD words are really 30 bits, and their LSB is the LSB of the 32 bit
     * int transporting them. The right most 6 bits are 'parity' and the top
     * 2 bits are the bottom two parity bits from the previous word. Mask and
     * shift these away to leave us with 3 data bytes per word */

    /* gotta do the first word by hand, D29* and D30* often missing */
    /* Look for the preamble in the first byte OR its complement */
    preamble = (words[0] >> 22) & 0x0ff;
    if (preamble == 0x8b) {
	preamble ^= 0xff;
	words[0] ^= 0x3fffC0;
    } else if (preamble != 0x74) {
	gpsd_report(LOG_WARN, "50BPS bad preamble: 0x%x header 0x%x\n",
		    preamble, words[0]);
	return 0;
>>>>>>> f8a5214c
    }

    if (preamble != 0x74) {
	gpsd_report(LOG_WARN, "50B: gpsd_interpret_subframe_raw: bad preamble 0x%x\n", preamble);
	return 0;
    }

    for (i = 0; i < 10; i++) {
	int invert;
	/* D30* says invert */
	invert = (words[i] & 0x40000000) ? 1 : 0;
	/* inverted data, invert it back */
	if (invert) {
	    words[i] ^= 0x3fffffc0;
	}
	parity = isgps_parity(words[i]);
	if (parity != (words[i] & 0x3f)) {
	    gpsd_report(LOG_PROG,
			"50B: gpsd_interpret_subframe_raw parity fail words[%d] 0x%x != 0x%x\n", i,
			parity, (words[i] & 0x1));
	    return 0;
	}
<<<<<<< HEAD
	words[i] = (words[i] >> 6) & 0xffffff;
    }
=======
	words[i] = (words[i] & 0x3fffffff) >> 6;
    }
    gpsd_report(LOG_PROG, "50BPS 0x08: "
		"%06x %06x %06x %06x %06x %06x %06x %06x %06x %06x\n",
		words[0], words[1], words[2], words[3], words[4],
		words[5], words[6], words[7], words[8], words[9]);
>>>>>>> f8a5214c

    gpsd_interpret_subframe(session, words);
    return 0;
}

void gpsd_interpret_subframe(struct gps_device_t *session,
			     unsigned int words[])
{
    /*
     * Heavy black magic begins here!
     *
     * A description of how to decode these bits is at
     * <http://home-2.worldonline.nl/~samsvl/nav2eu.htm>
     *
     * We're mostly looking for subframe 4 page 18 word 9, the leap second
     * correction. This functions assumes an array of words without parity
     * or inversion (inverted word 0 is OK). It may be called directly by a
     * driver if the chipset emits acceptable data.
     *
     * To date this code has been tested on iTrax, SiRF and ublox.
     */
    unsigned int pageid, subframe, data_id, leap, lsf, wnlsf, dn, preamble;
    gpsd_report(LOG_PROG,
		"50B: gpsd_interpret_subframe: "
		"%06x %06x %06x %06x %06x %06x %06x %06x %06x %06x\n",
		words[0], words[1], words[2], words[3], words[4],
		words[5], words[6], words[7], words[8], words[9]);

    preamble = (words[0] >> 16) & 0xffL;
    if (preamble == 0x8b) {
	    preamble ^= 0xff;
	    words[0] ^= 0xffffff;
    }
    if (preamble != 0x74) {
	gpsd_report(LOG_WARN,
		    "50B: gpsd_interpret_subframe bad preamble: 0x%x header 0x%x\n",
		    preamble, words[0]);
	return;
    }
    /* The subframe ID is in the Hand Over Word (page 80) */
    subframe = ((words[1] >> 2) & 0x07);
    /*
     * Consult the latest revision of IS-GPS-200 for the mapping
     * between magic SVIDs and pages.
     */
    pageid = (words[2] & 0x3F0000) >> 16;
    data_id = (words[2] >> 22) & 0x3;
    gpsd_report(LOG_PROG,
		"50B: gpsd_interpret_subframe: Subframe %d SVID %d data_id %d\n",
		subframe, pageid, data_id);
    switch (subframe) {
    case 1:
	/* get Week Number WN) from subframe 1 */
	session->context->gps_week = (words[2] & 0xffc000) >> 14;
	gpsd_report(LOG_PROG,
	    "50B: WN: %u\n", session->context->gps_week);
	break;
    case 4:
	switch (pageid) {
	case 55:
	    /*
	     * "The requisite 176 bits shall occupy bits 9 through 24 of word
	     * TWO, the 24 MSBs of words THREE through EIGHT, plus the 16 MSBs
	     * of word NINE." (word numbers changed to account for zero-indexing)
	     *
	     * Since we've already stripped the low six parity bits, and shifted
	     * the data to a byte boundary, we can just copy it out. */
	{
	    char str[24];
	    int j = 0;
	    /*@ -type @*/
	    str[j++] = (words[2] >> 8) & 0xff;
	    str[j++] = (words[2]) & 0xff;

	    str[j++] = (words[3] >> 16) & 0xff;
	    str[j++] = (words[3] >> 8) & 0xff;
	    str[j++] = (words[3]) & 0xff;

	    str[j++] = (words[4] >> 16) & 0xff;
	    str[j++] = (words[4] >> 8) & 0xff;
	    str[j++] = (words[4]) & 0xff;

	    str[j++] = (words[5] >> 16) & 0xff;
	    str[j++] = (words[5] >> 8) & 0xff;
	    str[j++] = (words[5]) & 0xff;

	    str[j++] = (words[6] >> 16) & 0xff;
	    str[j++] = (words[6] >> 8) & 0xff;
	    str[j++] = (words[6]) & 0xff;

	    str[j++] = (words[7] >> 16) & 0xff;
	    str[j++] = (words[7] >> 8) & 0xff;
	    str[j++] = (words[7]) & 0xff;

	    str[j++] = (words[8] >> 16) & 0xff;
	    str[j++] = (words[8] >> 8) & 0xff;
	    str[j++] = (words[8]) & 0xff;

	    str[j++] = (words[9] >> 16) & 0xff;
	    str[j++] = (words[9] >> 8) & 0xff;
	    str[j++] = '\0';
	    /*@ +type @*/
	    gpsd_report(LOG_INF, "50B: gps system message is %s\n", str);
	}
	    break;
	case 56:
	    leap = (words[8] & 0xff0000) >> 16;	/* current leap seconds */
	    /* careful WN is 10 bits, but WNlsf is 8 bits! */
	    wnlsf = (words[8] & 0x00ff00) >> 8;	/* WNlsf (Week Number of LSF) */
	    dn = (words[8] & 0x0000FF);		/* DN (Day Number of LSF) */
	    lsf = (words[9] & 0xff0000) >> 16;	/* leap second future */
	    /*
	     * On SiRFs, the 50BPS data is passed on even when the
	     * parity fails.  This happens frequently.  So the driver 
	     * must be extra careful that bad data does not reach here.
	     */
	    if (LEAP_SECONDS > leap) {
		/* something wrong */
		gpsd_report(LOG_ERROR, "50B: Invalid leap_seconds: %d\n", leap);
		leap = LEAP_SECONDS;
		session->context->valid &= ~LEAP_SECOND_VALID;
	    } else {
		gpsd_report(LOG_INF,
		    "50B: leap-seconds: %d, lsf: %d, WNlsf: %d, DN: %d \n",
		    leap, lsf, wnlsf, dn);
		session->context->valid |= LEAP_SECOND_VALID;
		if ( leap != lsf ) {
			gpsd_report(LOG_PROG, "50B: leap-second change coming\n");
		}
	    }
	    session->context->leap_seconds = (int)leap;
	    break;
	default:
	    ;			/* no op */
	}
	break;
    }
    return;
}

/*@ +usedef @*/<|MERGE_RESOLUTION|>--- conflicted
+++ resolved
@@ -27,7 +27,6 @@
     unsigned int i;
     unsigned int preamble, parity;
 
-<<<<<<< HEAD
     /*
      * This function assumes an array of 10 ints, each of which carries
      * a raw 30-bit GPS word use your favorite search engine to find the
@@ -56,32 +55,7 @@
 	preamble ^= 0xff;
 	words[0] ^= 0x3fffffc0; /* invert */
 	words[0] &= ~0x40000000; /* clear D30* */
-=======
-    /* Data is in ICD 200d format */
-    /* ICD == Interface Control Document */
-    /* download from http://www.navcen.uscg.gov/GPS/ICD200c.htm */
-    /* FIXME, the data is flakey, need to check  'parity' which is really a
-     * hamming code */
-
-    /* ICD words are really 30 bits, and their LSB is the LSB of the 32 bit
-     * int transporting them. The right most 6 bits are 'parity' and the top
-     * 2 bits are the bottom two parity bits from the previous word. Mask and
-     * shift these away to leave us with 3 data bytes per word */
-
-    /* gotta do the first word by hand, D29* and D30* often missing */
-    /* Look for the preamble in the first byte OR its complement */
-    preamble = (words[0] >> 22) & 0x0ff;
-    if (preamble == 0x8b) {
-	preamble ^= 0xff;
-	words[0] ^= 0x3fffC0;
     } else if (preamble != 0x74) {
-	gpsd_report(LOG_WARN, "50BPS bad preamble: 0x%x header 0x%x\n",
-		    preamble, words[0]);
-	return 0;
->>>>>>> f8a5214c
-    }
-
-    if (preamble != 0x74) {
 	gpsd_report(LOG_WARN, "50B: gpsd_interpret_subframe_raw: bad preamble 0x%x\n", preamble);
 	return 0;
     }
@@ -101,17 +75,8 @@
 			parity, (words[i] & 0x1));
 	    return 0;
 	}
-<<<<<<< HEAD
 	words[i] = (words[i] >> 6) & 0xffffff;
     }
-=======
-	words[i] = (words[i] & 0x3fffffff) >> 6;
-    }
-    gpsd_report(LOG_PROG, "50BPS 0x08: "
-		"%06x %06x %06x %06x %06x %06x %06x %06x %06x %06x\n",
-		words[0], words[1], words[2], words[3], words[4],
-		words[5], words[6], words[7], words[8], words[9]);
->>>>>>> f8a5214c
 
     gpsd_interpret_subframe(session, words);
     return 0;
