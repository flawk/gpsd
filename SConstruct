--- conflicted
+++ resolved
@@ -627,13 +627,10 @@
 	'deheader -x cpp -x contrib -x gpspacket.c -x gpsclient.c -x monitor_proto.c -i gpsd_config.h -i gpsd.h -m "MORECFLAGS=\'-Werror -Wfatal-errors -DDEBUG -DPPS_ENABLE\' scons -Q"',
         ])
 
-<<<<<<< HEAD
-=======
 env.Alias('checkall', ['cppcheck','xmllint','splint'])
 
 ## MORE GOES HERE
 
->>>>>>> a9003665
 #
 # Regression tests begin here
 #
